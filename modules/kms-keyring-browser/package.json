--- conflicted
+++ resolved
@@ -22,11 +22,7 @@
     "@aws-crypto/kms-keyring": "file:../kms-keyring",
     "@aws-crypto/material-management-browser": "file:../material-management-browser",
     "@aws-crypto/web-crypto-backend": "file:../web-crypto-backend",
-<<<<<<< HEAD
     "@aws-sdk/client-kms": "^3.363.0",
-=======
-    "aws-sdk": "^2.1360.0",
->>>>>>> c97442ae
     "tslib": "^2.2.0"
   },
   "sideEffects": false,
