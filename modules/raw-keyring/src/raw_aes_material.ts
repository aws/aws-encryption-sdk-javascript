/*
 * Copyright 2019 Amazon.com, Inc. or its affiliates. All Rights Reserved.
 *
 * Licensed under the Apache License, Version 2.0 (the "License"). You may not use
 * this file except in compliance with the License. A copy of the License is
 * located at
 *
 *     http://aws.amazon.com/apache2.0/
 *
 * or in the "license" file accompanying this file. This file is distributed on an
 * "AS IS" BASIS, WITHOUT WARRANTIES OR CONDITIONS OF ANY KIND, either express or
 * implied. See the License for the specific language governing permissions and
 * limitations under the License.
 */

/* Here I am reusing the Material implementation and interface from material-management.
 * This is because there are many security guarantees that this implementations offer
 * that map to the current implementation of raw AES keyrings.
 * The KeyringTrace is an unfortunate case because there is no mapping.
 * However the trade off seems worth it and the convolutions to make it work seem minimal.
 */

import {
  CryptographicMaterial, // eslint-disable-line no-unused-vars
  WebCryptoMaterial, // eslint-disable-line no-unused-vars
  MixedBackendCryptoKey, // eslint-disable-line no-unused-vars
  decorateCryptographicMaterial,
  decorateWebCryptoMaterial,
  frozenClass,
  NodeAlgorithmSuite,
  WebCryptoAlgorithmSuite,
  AwsEsdkJsCryptoKey, // eslint-disable-line no-unused-vars
  AwsEsdkJsKeyUsage, // eslint-disable-line no-unused-vars
  KeyringTrace, // eslint-disable-line no-unused-vars
  KeyringTraceFlag,
  needs,
  EncryptionContext // eslint-disable-line no-unused-vars
} from '@aws-crypto/material-management'

import {
  WrappingSuiteIdentifier, // eslint-disable-line no-unused-vars
  RawAesWrappingSuiteIdentifier
} from './raw_aes_algorithm_suite'

export class NodeRawAesMaterial implements
  Readonly<CryptographicMaterial<NodeRawAesMaterial>> {
  suite: NodeAlgorithmSuite
  setUnencryptedDataKey!: (dataKey: Uint8Array, trace: KeyringTrace) => NodeRawAesMaterial
  getUnencryptedDataKey!: () => Uint8Array
  zeroUnencryptedDataKey!: () => NodeRawAesMaterial
  hasUnencryptedDataKey!: boolean
  unencryptedDataKeyLength!: number
  keyringTrace: KeyringTrace[] = []
  encryptionContext: EncryptionContext = Object.freeze({})
  constructor (suiteId: WrappingSuiteIdentifier) {
    /* Precondition: NodeRawAesMaterial suiteId must be RawAesWrappingSuiteIdentifier. */
    needs(RawAesWrappingSuiteIdentifier[suiteId], 'suiteId not supported.')
    this.suite = new NodeAlgorithmSuite(suiteId)
    /* NodeRawAesMaterial need to set a flag, this is an abuse of TraceFlags
     * because the material is not generated.
     * but CryptographicMaterial force a flag to be set.
     */
    const setFlags = KeyringTraceFlag.WRAPPING_KEY_GENERATED_DATA_KEY
    decorateCryptographicMaterial<NodeRawAesMaterial>(this, setFlags)
    Object.setPrototypeOf(this, NodeRawAesMaterial.prototype)
    Object.freeze(this)
  }
  hasValidKey () {
    return this.hasUnencryptedDataKey
  }
}
frozenClass(NodeRawAesMaterial)

export class WebCryptoRawAesMaterial implements
  Readonly<CryptographicMaterial<WebCryptoRawAesMaterial>>,
  Readonly<WebCryptoMaterial<WebCryptoRawAesMaterial>> {
  suite: WebCryptoAlgorithmSuite
  setUnencryptedDataKey!: (dataKey: Uint8Array, trace: KeyringTrace) => WebCryptoRawAesMaterial
  getUnencryptedDataKey!: () => Uint8Array
  zeroUnencryptedDataKey!: () => WebCryptoRawAesMaterial
  hasUnencryptedDataKey!: boolean
  unencryptedDataKeyLength!: number
  keyringTrace: KeyringTrace[] = []
  setCryptoKey!: (dataKey: AwsEsdkJsCryptoKey|MixedBackendCryptoKey, trace: KeyringTrace) => WebCryptoRawAesMaterial
  getCryptoKey!: () => AwsEsdkJsCryptoKey|MixedBackendCryptoKey
  hasCryptoKey!: boolean
<<<<<<< HEAD
  validUsages: ReadonlyArray<KeyUsage>
  encryptionContext: EncryptionContext = Object.freeze({})
=======
  validUsages: ReadonlyArray<AwsEsdkJsKeyUsage>
>>>>>>> d7b5e73c
  constructor (suiteId: WrappingSuiteIdentifier) {
    /* Precondition: WebCryptoAlgorithmSuite suiteId must be RawAesWrappingSuiteIdentifier. */
    needs(RawAesWrappingSuiteIdentifier[suiteId], 'suiteId not supported.')
    this.suite = new WebCryptoAlgorithmSuite(suiteId)
    this.validUsages = Object.freeze([<AwsEsdkJsKeyUsage>'decrypt', <AwsEsdkJsKeyUsage>'encrypt'])
    /* WebCryptoRawAesMaterial need to set a flag, this is an abuse of TraceFlags
     * because the material is not generated.
     * but CryptographicMaterial force a flag to be set.
     */
    const setFlag = KeyringTraceFlag.WRAPPING_KEY_GENERATED_DATA_KEY
    decorateCryptographicMaterial<WebCryptoRawAesMaterial>(this, setFlag)
    decorateWebCryptoMaterial<WebCryptoRawAesMaterial>(this, setFlag)
    Object.setPrototypeOf(this, WebCryptoRawAesMaterial.prototype)
    Object.freeze(this)
  }
  hasValidKey () {
    return this.hasUnencryptedDataKey && this.hasCryptoKey
  }
}
frozenClass(WebCryptoRawAesMaterial)<|MERGE_RESOLUTION|>--- conflicted
+++ resolved
@@ -84,12 +84,8 @@
   setCryptoKey!: (dataKey: AwsEsdkJsCryptoKey|MixedBackendCryptoKey, trace: KeyringTrace) => WebCryptoRawAesMaterial
   getCryptoKey!: () => AwsEsdkJsCryptoKey|MixedBackendCryptoKey
   hasCryptoKey!: boolean
-<<<<<<< HEAD
-  validUsages: ReadonlyArray<KeyUsage>
+  validUsages: ReadonlyArray<AwsEsdkJsKeyUsage>
   encryptionContext: EncryptionContext = Object.freeze({})
-=======
-  validUsages: ReadonlyArray<AwsEsdkJsKeyUsage>
->>>>>>> d7b5e73c
   constructor (suiteId: WrappingSuiteIdentifier) {
     /* Precondition: WebCryptoAlgorithmSuite suiteId must be RawAesWrappingSuiteIdentifier. */
     needs(RawAesWrappingSuiteIdentifier[suiteId], 'suiteId not supported.')
