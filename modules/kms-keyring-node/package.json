--- conflicted
+++ resolved
@@ -21,11 +21,7 @@
   "dependencies": {
     "@aws-crypto/kms-keyring": "file:../kms-keyring",
     "@aws-crypto/material-management-node": "file:../material-management-node",
-<<<<<<< HEAD
     "@aws-sdk/client-kms": "^3.362.0",
-=======
-    "aws-sdk": "^2.1360.0",
->>>>>>> c97442ae
     "tslib": "^2.2.0"
   },
   "sideEffects": false,
