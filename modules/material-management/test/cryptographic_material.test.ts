/*
 * Copyright 2019 Amazon.com, Inc. or its affiliates. All Rights Reserved.
 *
 * Licensed under the Apache License, Version 2.0 (the "License"). You may not use
 * this file except in compliance with the License. A copy of the License is
 * located at
 *
 *     http://aws.amazon.com/apache2.0/
 *
 * or in the "license" file accompanying this file. This file is distributed on an
 * "AS IS" BASIS, WITHOUT WARRANTIES OR CONDITIONS OF ANY KIND, either express or
 * implied. See the License for the specific language governing permissions and
 * limitations under the License.
 */

/* eslint-env mocha */

import { expect } from 'chai'
import 'mocha'
import {
  EncryptedDataKey,
  NodeAlgorithmSuite,
  AlgorithmSuiteIdentifier,
  SignatureKey,
  VerificationKey,
  WebCryptoAlgorithmSuite,
  KeyringTraceFlag
} from '../src'
import {
  decorateCryptographicMaterial,
  decorateEncryptionMaterial,
  decorateDecryptionMaterial,
  decorateWebCryptoMaterial,
  NodeEncryptionMaterial,
  NodeDecryptionMaterial,
  WebCryptoEncryptionMaterial,
  WebCryptoDecryptionMaterial,
  subtleFunctionForMaterial,
  keyUsageForMaterial,
  isValidCryptoKey,
  isCryptoKey,
  unwrapDataKey,
  wrapWithKeyObjectIfSupported,
  supportsKeyObject
} from '../src/cryptographic_material'

import { createSecretKey } from 'crypto'

describe('decorateCryptographicMaterial', () => {
  it('will decorate', () => {
    const test = decorateCryptographicMaterial((<any>{}), KeyringTraceFlag.WRAPPING_KEY_GENERATED_DATA_KEY)
    expect(test).to.haveOwnProperty('setUnencryptedDataKey').and.to.be.a('function')
    expect(test).to.haveOwnProperty('getUnencryptedDataKey').and.to.be.a('function')
    expect(test).to.haveOwnProperty('zeroUnencryptedDataKey').and.to.be.a('function')
    expect(test).to.haveOwnProperty('hasUnencryptedDataKey').and.to.equal(false)
  })

  it('set, inspect, get works', () => {
    const suite = new NodeAlgorithmSuite(AlgorithmSuiteIdentifier.ALG_AES128_GCM_IV12_TAG16)
    const test = decorateCryptographicMaterial((<any>{ suite, keyringTrace: [] }), KeyringTraceFlag.WRAPPING_KEY_GENERATED_DATA_KEY)
    const dataKey = new Uint8Array(suite.keyLengthBytes).fill(1)
    test.setUnencryptedDataKey(new Uint8Array(dataKey), { keyNamespace: 'k', keyName: 'k', flags: KeyringTraceFlag.WRAPPING_KEY_GENERATED_DATA_KEY })
    expect(test.hasUnencryptedDataKey).to.equal(true)
<<<<<<< HEAD
    expect(test.getUnencryptedDataKey()).to.deep.equal(dataKey)
=======
    expect(test.unencryptedDataKeyLength).to.equal(dataKey.byteLength)
    const udk = unwrapDataKey(test.getUnencryptedDataKey())
    expect(udk).to.deep.equal(dataKey)
>>>>>>> d3118d73
  })

  it('zeroing out the unencrypted data key', () => {
    const suite = new NodeAlgorithmSuite(AlgorithmSuiteIdentifier.ALG_AES128_GCM_IV12_TAG16)
    const test = decorateCryptographicMaterial((<any>{ suite, keyringTrace: [] }), KeyringTraceFlag.WRAPPING_KEY_GENERATED_DATA_KEY)
    const dataKey = new Uint8Array(suite.keyLengthBytes).fill(1)
    /* This is complicated.
     * Now that I support KeyObjects it is good to pass a copy,
     * i.e. new Uint8Array(dataKey).
     * But in this case, if this is a version of Node.js that does not support KeyObjects
     * passing the dataKey lets me verify that the value memory is really zeroed.
     */
    test.setUnencryptedDataKey(dataKey, { keyNamespace: 'k', keyName: 'k', flags: KeyringTraceFlag.WRAPPING_KEY_GENERATED_DATA_KEY })
    test.zeroUnencryptedDataKey()
    expect(test.hasUnencryptedDataKey).to.equal(false)
    if (!supportsKeyObject) {
      expect(dataKey).to.deep.equal(new Uint8Array(suite.keyLengthBytes).fill(0))
    } else {
      // If the environment supports KeyObjects then the udk was wrapped.
      // There is no way to confirm that
    }
  })

  it('Precondition: The data key length must agree with algorithm specification.', () => {
    const suite = new NodeAlgorithmSuite(AlgorithmSuiteIdentifier.ALG_AES128_GCM_IV12_TAG16)
    const test = decorateCryptographicMaterial((<any>{ suite, keyringTrace: [] }), KeyringTraceFlag.WRAPPING_KEY_GENERATED_DATA_KEY)
    const dataKey = new Uint8Array(suite.keyLengthBytes - 1).fill(1)
    expect(() => test.setUnencryptedDataKey(new Uint8Array(dataKey))).to.throw()
  })

  it('Precondition: unencryptedDataKey must not be Zeroed out.', () => {
    const suite = new NodeAlgorithmSuite(AlgorithmSuiteIdentifier.ALG_AES128_GCM_IV12_TAG16)
    const test = decorateCryptographicMaterial((<any>{ suite, keyringTrace: [] }), KeyringTraceFlag.WRAPPING_KEY_GENERATED_DATA_KEY)
    const dataKey = new Uint8Array(suite.keyLengthBytes).fill(1)
    test.setUnencryptedDataKey(new Uint8Array(dataKey), { keyNamespace: 'k', keyName: 'k', flags: KeyringTraceFlag.WRAPPING_KEY_GENERATED_DATA_KEY })
    test.zeroUnencryptedDataKey()
    expect(() => test.getUnencryptedDataKey()).to.throw()
  })

  it('Precondition: unencryptedDataKey must be set before we can return it.', () => {
    const test: any = decorateCryptographicMaterial((<any>{}), KeyringTraceFlag.WRAPPING_KEY_GENERATED_DATA_KEY)
    expect(() => test.getUnencryptedDataKey()).to.throw()
  })

  it(`Precondition: If the unencryptedDataKey has not been set, it should not be settable later.
      Precondition: If the udkForVerification has not been set, it should not be settable later.`, () => {
    const suite = new NodeAlgorithmSuite(AlgorithmSuiteIdentifier.ALG_AES128_GCM_IV12_TAG16)
    const test = decorateCryptographicMaterial((<any>{ suite, keyringTrace: [] }), KeyringTraceFlag.WRAPPING_KEY_GENERATED_DATA_KEY)
    test.zeroUnencryptedDataKey()
    const dataKey = new Uint8Array(suite.keyLengthBytes).fill(1)
    const trace = { keyNamespace: 'k', keyName: 'k', flags: KeyringTraceFlag.WRAPPING_KEY_GENERATED_DATA_KEY }
    // It is very hard to test this perfectly.  However, this tests the spirit.
    expect(() => test.setUnencryptedDataKey(new Uint8Array(dataKey), trace)).to.throw()
  })

  it('Precondition: dataKey must be Binary Data', () => {
    const suite = new NodeAlgorithmSuite(AlgorithmSuiteIdentifier.ALG_AES128_GCM_IV12_TAG16)
    const test = decorateCryptographicMaterial((<any>{ suite, keyringTrace: [] }), KeyringTraceFlag.WRAPPING_KEY_GENERATED_DATA_KEY)
    expect(() => test.setUnencryptedDataKey('')).to.throw()
  })

  it('Precondition: unencryptedDataKey must not be set.  Modifying the unencryptedDataKey is denied', () => {
    const suite = new NodeAlgorithmSuite(AlgorithmSuiteIdentifier.ALG_AES128_GCM_IV12_TAG16)
    const test = decorateCryptographicMaterial((<any>{ suite, keyringTrace: [] }), KeyringTraceFlag.WRAPPING_KEY_GENERATED_DATA_KEY)
    const dataKey = new Uint8Array(suite.keyLengthBytes).fill(1)
    const trace = { keyNamespace: 'k', keyName: 'k', flags: KeyringTraceFlag.WRAPPING_KEY_GENERATED_DATA_KEY }
    test.setUnencryptedDataKey(new Uint8Array(dataKey), trace)
    expect(() => test.setUnencryptedDataKey(new Uint8Array(dataKey), trace)).to.throw('unencryptedDataKey has already been set')
  })

  it('Precondition: dataKey should have an ArrayBuffer that *only* stores the key.', () => {
    const suite = new NodeAlgorithmSuite(AlgorithmSuiteIdentifier.ALG_AES128_GCM_IV12_TAG16)
    const test = decorateCryptographicMaterial((<any>{ suite, keyringTrace: [] }), KeyringTraceFlag.WRAPPING_KEY_GENERATED_DATA_KEY)
    const dataKey = new Uint8Array(new ArrayBuffer(suite.keyLengthBytes + 10), 5, suite.keyLengthBytes).fill(1)
    const trace = { keyNamespace: 'k', keyName: 'k', flags: KeyringTraceFlag.WRAPPING_KEY_GENERATED_DATA_KEY }
    expect(() => test.setUnencryptedDataKey(dataKey, trace)).to.throw('Unencrypted Master Key must be an isolated buffer.')
  })

  it('Precondition: Trace must be set, and the flag must indicate that the data key was generated.', () => {
    const suite = new NodeAlgorithmSuite(AlgorithmSuiteIdentifier.ALG_AES128_GCM_IV12_TAG16)
    const test = decorateCryptographicMaterial((<any>{ suite, keyringTrace: [] }), KeyringTraceFlag.WRAPPING_KEY_GENERATED_DATA_KEY)
    const dataKey = new Uint8Array(suite.keyLengthBytes).fill(1)
    expect(() => test.setUnencryptedDataKey(new Uint8Array(dataKey), {} as any)).to.throw('Malformed KeyringTrace')
  })

  it('Precondition: On set the required KeyringTraceFlag must be set.', () => {
    const suite = new NodeAlgorithmSuite(AlgorithmSuiteIdentifier.ALG_AES128_GCM_IV12_TAG16)
    const test = decorateCryptographicMaterial((<any>{ suite, keyringTrace: [] }), KeyringTraceFlag.WRAPPING_KEY_GENERATED_DATA_KEY)
    const dataKey = new Uint8Array(suite.keyLengthBytes).fill(1)
    const trace = { keyNamespace: 'k', keyName: 'k', flags: KeyringTraceFlag.WRAPPING_KEY_SIGNED_ENC_CTX }
    expect(() => test.setUnencryptedDataKey(new Uint8Array(dataKey), trace)).to.throw('Required KeyringTraceFlag not set')
  })

  it('Precondition: The unencryptedDataKey must not have been modified.', () => {
    const suite = new NodeAlgorithmSuite(AlgorithmSuiteIdentifier.ALG_AES128_GCM_IV12_TAG16)
    const material = decorateCryptographicMaterial((<any>{ suite, keyringTrace: [] }), KeyringTraceFlag.WRAPPING_KEY_GENERATED_DATA_KEY)
    const dataKey = new Uint8Array(suite.keyLengthBytes).fill(1)
    material.setUnencryptedDataKey(dataKey, { keyNamespace: 'k', keyName: 'k', flags: KeyringTraceFlag.WRAPPING_KEY_GENERATED_DATA_KEY })
    const test = material.getUnencryptedDataKey()
    test[0] = 12
    expect(() => {
      const udk = unwrapDataKey(material.getUnencryptedDataKey())
      if (supportsKeyObject) {
        /* This should NOT be true.
        * If the udk is a KeyObject then the change above was on independent memory.
        * This check follows the code, and is *intended* to fail.
        */
        expect(udk[0]).to.equal(12)
      }
    }).to.throw()
  })
})

describe('decorateEncryptionMaterial', () => {
  it('will decorate', () => {
    const suite = new NodeAlgorithmSuite(AlgorithmSuiteIdentifier.ALG_AES128_GCM_IV12_TAG16)
    const test: any = decorateEncryptionMaterial((<any>{ suite, keyringTrace: [] }))
    expect(test).to.haveOwnProperty('addEncryptedDataKey').and.to.be.a('function')
    expect(test).to.haveOwnProperty('setSignatureKey').and.to.be.a('function')
    expect(test).to.haveOwnProperty('encryptedDataKeys').and.to.be.a('array').with.lengthOf(0)
    expect(test).to.haveOwnProperty('signatureKey').and.to.equal(undefined)
  })

  it('add EncryptedDataKey', () => {
    const suite = new NodeAlgorithmSuite(AlgorithmSuiteIdentifier.ALG_AES128_GCM_IV12_TAG16)
    const test: any = decorateEncryptionMaterial((<any>{ suite, keyringTrace: [], hasUnencryptedDataKey: true }))
    const edk = new EncryptedDataKey({ providerId: 'p', providerInfo: 'p', encryptedDataKey: new Uint8Array(3) })
    test.addEncryptedDataKey(edk, KeyringTraceFlag.WRAPPING_KEY_ENCRYPTED_DATA_KEY)
    expect(test.encryptedDataKeys).to.have.length(1)
    expect(test.encryptedDataKeys[0] === edk).to.equal(true)
  })

  it('add SignatureKey', () => {
    const suite = new NodeAlgorithmSuite(AlgorithmSuiteIdentifier.ALG_AES128_GCM_IV12_TAG16_HKDF_SHA256_ECDSA_P256)
    const test: any = decorateEncryptionMaterial((<any>{ suite, keyringTrace: [], hasUnencryptedDataKey: true }))
    const key = new SignatureKey(new Uint8Array(3), new Uint8Array(3), suite)
    test.setSignatureKey(key)
    expect(test.signatureKey === key).to.equal(true)
  })

  it('Precondition: If a data key has not already been generated, there must be no EDKs.', () => {
    const suite = new NodeAlgorithmSuite(AlgorithmSuiteIdentifier.ALG_AES128_GCM_IV12_TAG16)
    const edk = new EncryptedDataKey({ providerId: 'p', providerInfo: 'p', encryptedDataKey: new Uint8Array(3) })
    const test: any = decorateEncryptionMaterial((<any>{ suite, keyringTrace: [], hasUnencryptedDataKey: false }))
    expect(() => test.addEncryptedDataKey(edk, KeyringTraceFlag.WRAPPING_KEY_ENCRYPTED_DATA_KEY)).to.throw()
  })

  it('Precondition: Edk must be EncryptedDataKey', () => {
    const suite = new NodeAlgorithmSuite(AlgorithmSuiteIdentifier.ALG_AES128_GCM_IV12_TAG16)
    const edk: any = {}
    const test: any = decorateEncryptionMaterial((<any>{ suite, keyringTrace: [], hasUnencryptedDataKey: true }))
    expect(() => test.addEncryptedDataKey(edk, KeyringTraceFlag.WRAPPING_KEY_ENCRYPTED_DATA_KEY)).to.throw()
  })

  it('Precondition: flags must indicate that the key was encrypted.', () => {
    const suite = new NodeAlgorithmSuite(AlgorithmSuiteIdentifier.ALG_AES128_GCM_IV12_TAG16)
    const test: any = decorateEncryptionMaterial((<any>{ suite, keyringTrace: [], hasUnencryptedDataKey: true }))
    const edk = new EncryptedDataKey({ providerId: 'p', providerInfo: 'p', encryptedDataKey: new Uint8Array(3) })
    expect(() => test.addEncryptedDataKey(edk, KeyringTraceFlag.WRAPPING_KEY_VERIFIED_ENC_CTX)).to.throw('Encrypted data key flag must be set.')
  })

  it('Precondition: The SignatureKey stored must agree with the algorithm specification.', () => {
    const suiteWithSig = new NodeAlgorithmSuite(AlgorithmSuiteIdentifier.ALG_AES256_GCM_IV12_TAG16_HKDF_SHA384_ECDSA_P384)
    const suite = new NodeAlgorithmSuite(AlgorithmSuiteIdentifier.ALG_AES128_GCM_IV12_TAG16)
    const key = new SignatureKey(new Uint8Array(3), new Uint8Array(3), suiteWithSig)
    const test: any = decorateEncryptionMaterial((<any>{ suite, keyringTrace: [], hasUnencryptedDataKey: true }))
    expect(() => test.setSignatureKey(key)).to.throw()
  })

  it('Precondition: signatureKey must not be set.  Modifying the signatureKey is denied.', () => {
    const suite = new NodeAlgorithmSuite(AlgorithmSuiteIdentifier.ALG_AES128_GCM_IV12_TAG16_HKDF_SHA256_ECDSA_P256)
    const key = new SignatureKey(new Uint8Array(3), new Uint8Array(3), suite)
    const test: any = decorateEncryptionMaterial((<any>{ suite, keyringTrace: [], hasUnencryptedDataKey: true }))
    test.setSignatureKey(key)
    expect(() => test.setSignatureKey(key)).to.throw()
  })

  it('Precondition: key must be a SignatureKey.', () => {
    const suite = new NodeAlgorithmSuite(AlgorithmSuiteIdentifier.ALG_AES128_GCM_IV12_TAG16_HKDF_SHA256_ECDSA_P256)
    const key : any = {}
    const test: any = decorateEncryptionMaterial((<any>{ suite, keyringTrace: [], hasUnencryptedDataKey: true }))
    expect(() => test.setSignatureKey(key)).to.throw()
  })

  it('Precondition: The SignatureKey requested must agree with the algorithm specification.', () => {
    const suite = new NodeAlgorithmSuite(AlgorithmSuiteIdentifier.ALG_AES128_GCM_IV12_TAG16_HKDF_SHA256_ECDSA_P256)
    const test: any = decorateEncryptionMaterial((<any>{ suite, keyringTrace: [], hasUnencryptedDataKey: true }))
    expect(() => test.signatureKey).to.throw()
  })
})

describe('decorateDecryptionMaterial', () => {
  it('will decorate', () => {
    const suite = new NodeAlgorithmSuite(AlgorithmSuiteIdentifier.ALG_AES128_GCM_IV12_TAG16)
    const test: any = decorateDecryptionMaterial((<any>{ suite, keyringTrace: [] }))
    expect(test).to.haveOwnProperty('setVerificationKey').and.to.be.a('function')
    expect(test).to.haveOwnProperty('verificationKey').and.to.equal(undefined)
  })

  it('add VerificationKey', () => {
    const suite = new NodeAlgorithmSuite(AlgorithmSuiteIdentifier.ALG_AES128_GCM_IV12_TAG16_HKDF_SHA256_ECDSA_P256)
    const test: any = decorateDecryptionMaterial((<any>{ suite, keyringTrace: [], hasUnencryptedDataKey: true }))
    const key = new VerificationKey(new Uint8Array(3), suite)
    test.setVerificationKey(key)
    expect(test.verificationKey === key).to.equal(true)
  })

  it('Precondition: The VerificationKey stored must agree with the algorithm specification.', () => {
    const suiteWithSig = new NodeAlgorithmSuite(AlgorithmSuiteIdentifier.ALG_AES256_GCM_IV12_TAG16_HKDF_SHA384_ECDSA_P384)
    const suite = new NodeAlgorithmSuite(AlgorithmSuiteIdentifier.ALG_AES128_GCM_IV12_TAG16)
    const key = new VerificationKey(new Uint8Array(3), suiteWithSig)
    const test: any = decorateDecryptionMaterial((<any>{ suite, keyringTrace: [], hasUnencryptedDataKey: true }))
    expect(() => test.setVerificationKey(key)).to.throw()
  })

  it('Precondition: verificationKey must not be set.  Modifying the verificationKey is denied.', () => {
    const suite = new NodeAlgorithmSuite(AlgorithmSuiteIdentifier.ALG_AES128_GCM_IV12_TAG16_HKDF_SHA256_ECDSA_P256)
    const key = new VerificationKey(new Uint8Array(3), suite)
    const test: any = decorateDecryptionMaterial((<any>{ suite, keyringTrace: [], hasUnencryptedDataKey: true }))
    test.setVerificationKey(key)
    expect(() => test.setVerificationKey(key)).to.throw()
  })

  it('Precondition: key must be a VerificationKey.', () => {
    const suite = new NodeAlgorithmSuite(AlgorithmSuiteIdentifier.ALG_AES128_GCM_IV12_TAG16_HKDF_SHA256_ECDSA_P256)
    const key : any = {}
    const test: any = decorateDecryptionMaterial((<any>{ suite, keyringTrace: [], hasUnencryptedDataKey: true }))
    expect(() => test.setVerificationKey(key)).to.throw()
  })

  it('Precondition: The VerificationKey requested must agree with the algorithm specification.', () => {
    const suite = new NodeAlgorithmSuite(AlgorithmSuiteIdentifier.ALG_AES128_GCM_IV12_TAG16_HKDF_SHA256_ECDSA_P256)
    const test: any = decorateDecryptionMaterial((<any>{ suite, keyringTrace: [], hasUnencryptedDataKey: true }))
    expect(() => test.verificationKey).to.throw()
  })
})

describe('decorateWebCryptoMaterial', () => {
  it('add CryptoKey', () => {
    const suite = new WebCryptoAlgorithmSuite(AlgorithmSuiteIdentifier.ALG_AES128_GCM_IV12_TAG16_HKDF_SHA256_ECDSA_P256)
    const test: any = decorateWebCryptoMaterial((<any>{ suite, keyringTrace: [] }), KeyringTraceFlag.WRAPPING_KEY_DECRYPTED_DATA_KEY)
    // setCryptoKey uses `zeroUnencryptedDataKey` when setting a cryptoKey *without* a unencrypted data key
    decorateCryptographicMaterial(test, KeyringTraceFlag.WRAPPING_KEY_DECRYPTED_DATA_KEY)
    test.validUsages = ['deriveKey']
    const key: any = { type: 'secret', algorithm: { name: 'HKDF' }, usages: ['deriveKey'], extractable: false }
    const trace = { keyNamespace: 'k', keyName: 'k', flags: KeyringTraceFlag.WRAPPING_KEY_DECRYPTED_DATA_KEY }
    test.setCryptoKey(key, trace)
    expect(test.getCryptoKey() === key).to.equal(true)
    expect(test.hasCryptoKey).to.equal(true)
    expect(test.hasUnencryptedDataKey).to.equal(false)
  })

  it('add MixedBackendCryptoKey', () => {
    const suite = new WebCryptoAlgorithmSuite(AlgorithmSuiteIdentifier.ALG_AES128_GCM_IV12_TAG16_HKDF_SHA256_ECDSA_P256)
    const test: any = decorateWebCryptoMaterial((<any>{ suite, keyringTrace: [] }), KeyringTraceFlag.WRAPPING_KEY_DECRYPTED_DATA_KEY)
    test.validUsages = ['deriveKey']
    // setCryptoKey uses `zeroUnencryptedDataKey` when setting a cryptoKey *without* a unencrypted data key
    decorateCryptographicMaterial(test, KeyringTraceFlag.WRAPPING_KEY_DECRYPTED_DATA_KEY)
    const key: any = { type: 'secret', algorithm: { name: 'HKDF' }, usages: ['deriveKey'], extractable: false }
    const mixedKey: any = { zeroByteCryptoKey: key, nonZeroByteCryptoKey: key }
    const trace = { keyNamespace: 'k', keyName: 'k', flags: KeyringTraceFlag.WRAPPING_KEY_DECRYPTED_DATA_KEY }
    test.setCryptoKey(mixedKey, trace)
    expect(test.getCryptoKey() !== mixedKey).to.equal(true)
    expect(test.hasCryptoKey).to.equal(true)
    expect(test.hasUnencryptedDataKey).to.equal(false)
    expect(test.getCryptoKey().zeroByteCryptoKey === mixedKey.zeroByteCryptoKey).to.equal(true)
    expect(test.getCryptoKey().nonZeroByteCryptoKey === mixedKey.nonZeroByteCryptoKey).to.equal(true)
    expect(Object.isFrozen(test.getCryptoKey())).to.equal(true)
  })

  it('Precondition: The cryptoKey must be set before we can return it.', () => {
    const test: any = decorateWebCryptoMaterial((<any>{}), KeyringTraceFlag.WRAPPING_KEY_DECRYPTED_DATA_KEY)
    expect(() => test.getCryptoKey()).to.throw()
  })

  it('Precondition: cryptoKey must not be set.  Modifying the cryptoKey is denied', () => {
    const suite = new WebCryptoAlgorithmSuite(AlgorithmSuiteIdentifier.ALG_AES128_GCM_IV12_TAG16_HKDF_SHA256_ECDSA_P256)
    const test: any = decorateWebCryptoMaterial((<any>{ suite, keyringTrace: [] }), KeyringTraceFlag.WRAPPING_KEY_DECRYPTED_DATA_KEY)
    test.validUsages = ['deriveKey']
    // setCryptoKey uses `zeroUnencryptedDataKey` when setting a cryptoKey *without* a unencrypted data key
    decorateCryptographicMaterial(test, KeyringTraceFlag.WRAPPING_KEY_DECRYPTED_DATA_KEY)
    const key: any = { type: 'secret', algorithm: { name: 'HKDF' }, usages: ['deriveKey'], extractable: false }
    const trace = { keyNamespace: 'k', keyName: 'k', flags: KeyringTraceFlag.WRAPPING_KEY_DECRYPTED_DATA_KEY }
    test.setCryptoKey(key, trace)
    expect(() => test.setCryptoKey(key, trace)).to.throw()
  })

  it('Precondition: The CryptoKey must match the algorithm suite specification.', () => {
    const test: any = decorateWebCryptoMaterial((<any>{}), KeyringTraceFlag.WRAPPING_KEY_DECRYPTED_DATA_KEY)
    const key: any = { type: 'secret', algorithm: { name: 'HKDF' }, usages: ['deriveKey'], extractable: true }
    const key1: any = { zeroByteCryptoKey: { type: 'secret', algorithm: { name: 'HKDF' }, usages: ['deriveKey'], extractable: true }, nonZeroByteCryptoKey: { type: 'secret', algorithm: { name: 'HKDF' }, usages: ['deriveKey'], extractable: false } }
    const key2: any = { zeroByteCryptoKey: { type: 'secret', algorithm: { name: 'HKDF' }, usages: ['deriveKey'], extractable: false }, nonZeroByteCryptoKey: { type: 'secret', algorithm: { name: 'HKDF' }, usages: ['deriveKey'], extractable: true } }
    const trace = { keyNamespace: 'k', keyName: 'k', flags: KeyringTraceFlag.WRAPPING_KEY_DECRYPTED_DATA_KEY }
    expect(() => test.setCryptoKey(key, trace)).to.throw()
    expect(() => test.setCryptoKey(key1, trace)).to.throw()
    expect(() => test.setCryptoKey(key2, trace)).to.throw()
  })

  it('Precondition: If the CryptoKey is the only version, the trace information must be set here.', () => {
    const suite = new NodeAlgorithmSuite(AlgorithmSuiteIdentifier.ALG_AES128_GCM_IV12_TAG16_HKDF_SHA256_ECDSA_P256)
    const test: any = decorateWebCryptoMaterial((<any>{ suite, validUsages: ['deriveKey'], keyringTrace: [] }), KeyringTraceFlag.WRAPPING_KEY_DECRYPTED_DATA_KEY)
    decorateCryptographicMaterial(test, KeyringTraceFlag.WRAPPING_KEY_DECRYPTED_DATA_KEY)

    const key: any = { type: 'secret', algorithm: { name: 'HKDF' }, usages: ['deriveKey'], extractable: false }
    expect(() => test.setCryptoKey(key, { keyNamespace: 'k', flags: KeyringTraceFlag.WRAPPING_KEY_DECRYPTED_DATA_KEY })).to.throw('Malformed KeyringTrace')
    expect(() => test.setCryptoKey(key, { keyName: 'k', flags: KeyringTraceFlag.WRAPPING_KEY_DECRYPTED_DATA_KEY })).to.throw('Malformed KeyringTrace')
    expect(() => test.setCryptoKey(key)).to.throw('Malformed KeyringTrace')
  })

  it('Precondition: On setting the CryptoKey the required KeyringTraceFlag must be set.', () => {
    const suite = new NodeAlgorithmSuite(AlgorithmSuiteIdentifier.ALG_AES128_GCM_IV12_TAG16_HKDF_SHA256_ECDSA_P256)
    const test: any = decorateWebCryptoMaterial((<any>{ suite, validUsages: ['deriveKey'], keyringTrace: [] }), KeyringTraceFlag.WRAPPING_KEY_DECRYPTED_DATA_KEY)
    decorateCryptographicMaterial(test, KeyringTraceFlag.WRAPPING_KEY_DECRYPTED_DATA_KEY)

    const key: any = { type: 'secret', algorithm: { name: 'HKDF' }, usages: ['deriveKey'], extractable: false }
    const trace = { keyNamespace: 'k', keyName: 'k', flags: KeyringTraceFlag.WRAPPING_KEY_SIGNED_ENC_CTX }
    expect(() => test.setCryptoKey(key, trace)).to.throw('Required KeyringTraceFlag not set')
  })

  it('Precondition: dataKey must be a supported type.', () => {
    const test: any = decorateWebCryptoMaterial((<any>{}), KeyringTraceFlag.WRAPPING_KEY_DECRYPTED_DATA_KEY)
    const key: any = {}
    const trace = { keyNamespace: 'k', keyName: 'k', flags: KeyringTraceFlag.WRAPPING_KEY_DECRYPTED_DATA_KEY }
    expect(() => test.setCryptoKey(key, trace)).to.throw()
  })
})

describe('decorateWebCryptoMaterial:Helpers', () => {
  describe('subtleFunctionForMaterial', () => {
    it('WebCryptoDecryptionMaterial is decrypt', () => {
      const suite = new WebCryptoAlgorithmSuite(AlgorithmSuiteIdentifier.ALG_AES128_GCM_IV12_TAG16_HKDF_SHA256_ECDSA_P256)
      const material = new WebCryptoDecryptionMaterial(suite, {})
      expect(subtleFunctionForMaterial(material)).to.equal('decrypt')
    })

    it('WebCryptoEncryptionMaterial is encrypt', () => {
      const suite = new WebCryptoAlgorithmSuite(AlgorithmSuiteIdentifier.ALG_AES128_GCM_IV12_TAG16_HKDF_SHA256_ECDSA_P256)
      const material = new WebCryptoEncryptionMaterial(suite, {})
      expect(subtleFunctionForMaterial(material)).to.equal('encrypt')
    })
    it('unsupported', () => {
      const material = {} as any
      expect(() => subtleFunctionForMaterial(material)).to.throw()
    })
  })

  describe('keyUsageForMaterial', () => {
    it('ALG_AES128_GCM_IV12_TAG16_HKDF_SHA256_ECDSA_P256 is deriveKey', () => {
      const suite = new WebCryptoAlgorithmSuite(AlgorithmSuiteIdentifier.ALG_AES128_GCM_IV12_TAG16_HKDF_SHA256_ECDSA_P256)
      const material = new WebCryptoDecryptionMaterial(suite, {})
      expect(keyUsageForMaterial(material)).to.equal('deriveKey')
    })

    it('ALG_AES128_GCM_IV12_TAG16_HKDF_SHA256_ECDSA_P256 is decrypt', () => {
      const suite = new WebCryptoAlgorithmSuite(AlgorithmSuiteIdentifier.ALG_AES128_GCM_IV12_TAG16_HKDF_SHA256_ECDSA_P256)
      const material = new WebCryptoEncryptionMaterial(suite, {})
      expect(keyUsageForMaterial(material)).to.equal('deriveKey')
    })

    it('WebCryptoDecryptionMaterial is decrypt', () => {
      const suite = new WebCryptoAlgorithmSuite(AlgorithmSuiteIdentifier.ALG_AES128_GCM_IV12_TAG16)
      const material = new WebCryptoDecryptionMaterial(suite, {})
      expect(keyUsageForMaterial(material)).to.equal('decrypt')
    })

    it('WebCryptoEncryptionMaterial is encrypt', () => {
      const suite = new WebCryptoAlgorithmSuite(AlgorithmSuiteIdentifier.ALG_AES128_GCM_IV12_TAG16)
      const material = new WebCryptoEncryptionMaterial(suite, {})
      expect(keyUsageForMaterial(material)).to.equal('encrypt')
    })

    it('unsupported', () => {
      const material = {} as any
      expect(() => keyUsageForMaterial(material)).to.throw()
    })
  })

  it('isCryptoKey', () => {
    const key: any = { type: 'secret', algorithm: { name: 'HKDF' }, usages: ['deriveKey'], extractable: false }
    expect(isCryptoKey(key)).to.equal(true)
  })

  describe('isValidCryptoKey', () => {
    it('Suite with KDF is valid for both the derivable key and the derived key', () => {
      const suite = new WebCryptoAlgorithmSuite(AlgorithmSuiteIdentifier.ALG_AES128_GCM_IV12_TAG16_HKDF_SHA256_ECDSA_P256)
      const material = new WebCryptoEncryptionMaterial(suite, {})
      const keyKdf: any = { type: 'secret', algorithm: { name: suite.kdf }, usages: ['deriveKey'], extractable: false }
      const deriveKey: any = { type: 'secret', algorithm: { name: suite.encryption, length: suite.keyLength }, usages: ['encrypt'], extractable: false }
      expect(isValidCryptoKey(keyKdf, material)).to.equal(true)
      expect(isValidCryptoKey(deriveKey, material)).to.equal(true)
    })

    it('Suite without the KDF is only derivable with the key', () => {
      const suite = new WebCryptoAlgorithmSuite(AlgorithmSuiteIdentifier.ALG_AES128_GCM_IV12_TAG16)
      const material = new WebCryptoEncryptionMaterial(suite, {})
      const keyKdf: any = { type: 'secret', algorithm: { name: suite.kdf }, usages: ['deriveKey'], extractable: false }
      const key: any = { type: 'secret', algorithm: { name: suite.encryption, length: suite.keyLength }, usages: ['encrypt'], extractable: false }
      expect(isValidCryptoKey(keyKdf, material)).to.equal(false)
      expect(isValidCryptoKey(key, material)).to.equal(true)
    })
    it('only type === secret is valid', () => {
      const suite = new WebCryptoAlgorithmSuite(AlgorithmSuiteIdentifier.ALG_AES128_GCM_IV12_TAG16)
      const material = new WebCryptoEncryptionMaterial(suite, {})
      const key: any = { type: 'private', algorithm: { name: suite.encryption, length: suite.keyLength }, usages: ['encrypt'], extractable: false }
      expect(isValidCryptoKey(key, material)).to.equal(false)
    })

    it('length must match', () => {
      const suite = new WebCryptoAlgorithmSuite(AlgorithmSuiteIdentifier.ALG_AES128_GCM_IV12_TAG16)
      const material = new WebCryptoEncryptionMaterial(suite, {})
      const key: any = { type: 'secret', algorithm: { name: suite.encryption, length: suite.keyLength - 1 }, usages: ['encrypt'], extractable: false }
      expect(isValidCryptoKey(key, material)).to.equal(false)
    })

    it('can not be extractable', () => {
      const suite = new WebCryptoAlgorithmSuite(AlgorithmSuiteIdentifier.ALG_AES128_GCM_IV12_TAG16)
      const material = new WebCryptoEncryptionMaterial(suite, {})
      const key: any = { type: 'secret', algorithm: { name: suite.encryption, length: suite.keyLength }, usages: ['encrypt'], extractable: true }
      expect(isValidCryptoKey(key, material)).to.equal(false)
    })

    it('usage must match', () => {
      const suite = new WebCryptoAlgorithmSuite(AlgorithmSuiteIdentifier.ALG_AES128_GCM_IV12_TAG16)
      const material = new WebCryptoEncryptionMaterial(suite, {})
      const key: any = { type: 'secret', algorithm: { name: suite.encryption, length: suite.keyLength }, usages: ['decrypt'], extractable: false }
      expect(isValidCryptoKey(key, material)).to.equal(false)
    })
  })
})

describe('NodeEncryptionMaterial', () => {
  const suite = new NodeAlgorithmSuite(AlgorithmSuiteIdentifier.ALG_AES128_GCM_IV12_TAG16)
  const test: any = new NodeEncryptionMaterial(suite, {})
  it('instance is frozen', () => expect(Object.isFrozen(test)).to.equal(true))
  it('has a suite', () => expect(test.suite === suite).to.equal(true))
  it('class is frozen', () => expect(Object.isFrozen(NodeAlgorithmSuite)).to.equal(true))
  it('class prototype is frozen', () => expect(Object.isFrozen(NodeAlgorithmSuite.prototype)).to.equal(true))
  it('Precondition: NodeEncryptionMaterial suite must be NodeAlgorithmSuite.', () => {
    const suite: any = new WebCryptoAlgorithmSuite(AlgorithmSuiteIdentifier.ALG_AES128_GCM_IV12_TAG16)
    expect(() => new NodeEncryptionMaterial(suite, {})).to.throw()
  })
  it('Precondition: NodeEncryptionMaterial encryptionContext must be an object, even if it is empty.', () => {
    expect(() => new NodeEncryptionMaterial(suite, undefined as any)).to.throw()
    expect(() => new NodeEncryptionMaterial(suite, true as any)).to.throw()
  })
})

describe('NodeDecryptionMaterial', () => {
  const suite = new NodeAlgorithmSuite(AlgorithmSuiteIdentifier.ALG_AES128_GCM_IV12_TAG16)
  const test: any = new NodeDecryptionMaterial(suite, {})
  it('instance is frozen', () => expect(Object.isFrozen(test)).to.equal(true))
  it('has a suite', () => expect(test.suite === suite).to.equal(true))
  it('class is frozen', () => expect(Object.isFrozen(NodeAlgorithmSuite)).to.equal(true))
  it('class prototype is frozen', () => expect(Object.isFrozen(NodeAlgorithmSuite.prototype)).to.equal(true))
  it('Precondition: NodeDecryptionMaterial suite must be NodeAlgorithmSuite.', () => {
    const suite: any = new WebCryptoAlgorithmSuite(AlgorithmSuiteIdentifier.ALG_AES128_GCM_IV12_TAG16)
    expect(() => new NodeDecryptionMaterial(suite, {})).to.throw()
  })
  it('Precondition: NodeDecryptionMaterial encryptionContext must be an object, even if it is empty.', () => {
    expect(() => new NodeDecryptionMaterial(suite, undefined as any)).to.throw()
    expect(() => new NodeDecryptionMaterial(suite, true as any)).to.throw()
  })
})

describe('WebCryptoEncryptionMaterial', () => {
  const suite = new WebCryptoAlgorithmSuite(AlgorithmSuiteIdentifier.ALG_AES128_GCM_IV12_TAG16)
  const test: any = new WebCryptoEncryptionMaterial(suite, {})
  it('instance is frozen', () => expect(Object.isFrozen(test)).to.equal(true))
  it('has a suite', () => expect(test.suite === suite).to.equal(true))
  it('class is frozen', () => expect(Object.isFrozen(WebCryptoAlgorithmSuite)).to.equal(true))
  it('class prototype is frozen', () => expect(Object.isFrozen(WebCryptoAlgorithmSuite.prototype)).to.equal(true))
  it('Precondition: WebCryptoEncryptionMaterial suite must be WebCryptoAlgorithmSuite.', () => {
    const suite: any = new NodeAlgorithmSuite(AlgorithmSuiteIdentifier.ALG_AES128_GCM_IV12_TAG16)
    expect(() => new WebCryptoEncryptionMaterial(suite, {})).to.throw()
  })
  it('Precondition: WebCryptoEncryptionMaterial encryptionContext must be an object, even if it is empty.', () => {
    expect(() => new WebCryptoEncryptionMaterial(suite, undefined as any)).to.throw()
    expect(() => new WebCryptoEncryptionMaterial(suite, true as any)).to.throw()
  })
})

describe('WebCryptoDecryptionMaterial', () => {
  const suite = new WebCryptoAlgorithmSuite(AlgorithmSuiteIdentifier.ALG_AES128_GCM_IV12_TAG16)
  const test: any = new WebCryptoDecryptionMaterial(suite, {})
  it('instance is frozen', () => expect(Object.isFrozen(test)).to.equal(true))
  it('has a suite', () => expect(test.suite === suite).to.equal(true))
  it('class is frozen', () => expect(Object.isFrozen(WebCryptoAlgorithmSuite)).to.equal(true))
  it('class prototype is frozen', () => expect(Object.isFrozen(WebCryptoAlgorithmSuite.prototype)).to.equal(true))
  it('Precondition: WebCryptoDecryptionMaterial suite must be WebCryptoAlgorithmSuite.', () => {
    const suite: any = new NodeAlgorithmSuite(AlgorithmSuiteIdentifier.ALG_AES128_GCM_IV12_TAG16)
    expect(() => new WebCryptoDecryptionMaterial(suite, {})).to.throw()
  })
  it('Precondition: WebCryptoDecryptionMaterial encryptionContext must be an object, even if it is empty.', () => {
    expect(() => new WebCryptoDecryptionMaterial(suite, undefined as any)).to.throw()
    expect(() => new WebCryptoDecryptionMaterial(suite, true as any)).to.throw()
  })
})

describe('KeyObject support', () => {
  it('supportsKeyObject tracks values of crypto module', () => {
    // supportsKeyObject should track the createSecretKey value...
    expect(!!supportsKeyObject === !!createSecretKey).to.equal(true)
  })

  if (supportsKeyObject) {
    const { KeyObject, createSecretKey } = supportsKeyObject
    describe('wrapWithKeyObjectIfSupported', () => {
      it('Uint8Array are wrapped in a KeyObject if supported', () => {
        const test = wrapWithKeyObjectIfSupported(new Uint8Array(16))
        expect(test).to.be.instanceOf(KeyObject)
      })

      it('KeyObject are return unchanged', () => {
        const dataKey = createSecretKey(new Uint8Array(16))
        expect(dataKey === wrapWithKeyObjectIfSupported(dataKey)).to.equal(true)
      })

      it('throws for unsupported types', () => {
        expect(() => wrapWithKeyObjectIfSupported({} as any)).to.throw('Unsupported dataKey type')
      })

      it('Postcondition: Zero the secret.  It is now inside the KeyObject.', () => {
        const dataKey = new Uint8Array(16).fill(1)
        wrapWithKeyObjectIfSupported(dataKey)
        expect(dataKey).to.deep.equal(new Uint8Array(16).fill(0))
      })
    })

    describe('unwrapDataKey', () => {
      it('returns Uint8Array unmodified', () => {
        const dataKey = new Uint8Array(16).fill(1)
        const test = unwrapDataKey(dataKey)
        expect(test === dataKey).to.equal(true)
      })

      it('exports the secret key', () => {
        const rawKey = new Uint8Array(16).fill(1)
        const dataKey = createSecretKey(rawKey)
        const test = unwrapDataKey(dataKey)
        expect(test).to.deep.equal(rawKey)
      })

      it('throws for unsupported types', () => {
        expect(() => unwrapDataKey({} as any)).to.throw('Unsupported dataKey type')
      })
    })
  } else {
    describe('wrapWithKeyObjectIfSupported', () => {
      it('Uint8Array are returned unchanged', () => {
        const dataKey = new Uint8Array(16)
        const test = wrapWithKeyObjectIfSupported(dataKey)
        expect(test).to.be.instanceOf(Uint8Array)
        expect(test === dataKey).to.equal(true)
      })

      it('throws for unsupported types', () => {
        expect(() => wrapWithKeyObjectIfSupported({} as any)).to.throw('Unsupported dataKey type')
      })
    })

    describe('unwrapDataKey', () => {
      it('returns Uint8Array unmodified', () => {
        const dataKey = new Uint8Array(16).fill(1)
        const test = unwrapDataKey(dataKey)
        expect(test === dataKey).to.equal(true)
      })

      it('throws for unsupported types', () => {
        expect(() => unwrapDataKey({} as any)).to.throw('Unsupported dataKey type')
      })
    })
  }
})<|MERGE_RESOLUTION|>--- conflicted
+++ resolved
@@ -61,13 +61,8 @@
     const dataKey = new Uint8Array(suite.keyLengthBytes).fill(1)
     test.setUnencryptedDataKey(new Uint8Array(dataKey), { keyNamespace: 'k', keyName: 'k', flags: KeyringTraceFlag.WRAPPING_KEY_GENERATED_DATA_KEY })
     expect(test.hasUnencryptedDataKey).to.equal(true)
-<<<<<<< HEAD
-    expect(test.getUnencryptedDataKey()).to.deep.equal(dataKey)
-=======
-    expect(test.unencryptedDataKeyLength).to.equal(dataKey.byteLength)
     const udk = unwrapDataKey(test.getUnencryptedDataKey())
     expect(udk).to.deep.equal(dataKey)
->>>>>>> d3118d73
   })
 
   it('zeroing out the unencrypted data key', () => {
