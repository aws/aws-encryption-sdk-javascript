--- conflicted
+++ resolved
@@ -13,11 +13,7 @@
  * limitations under the License.
  */
 
-<<<<<<< HEAD
-import { MixedBackendCryptoKey, SupportedAlgorithmSuites, EncryptionContext } from './types' // eslint-disable-line no-unused-vars
-=======
-import { MixedBackendCryptoKey, SupportedAlgorithmSuites, AwsEsdkJsCryptoKey, AwsEsdkJsKeyUsage } from './types' // eslint-disable-line no-unused-vars
->>>>>>> d7b5e73c
+import { MixedBackendCryptoKey, SupportedAlgorithmSuites, AwsEsdkJsCryptoKey, AwsEsdkJsKeyUsage, EncryptionContext } from './types' // eslint-disable-line no-unused-vars
 import { EncryptedDataKey } from './encrypted_data_key'
 import { SignatureKey, VerificationKey } from './signature_key'
 import { frozenClass, readOnlyProperty } from './immutable_class'
@@ -194,25 +190,16 @@
   setCryptoKey!: (dataKey: AwsEsdkJsCryptoKey|MixedBackendCryptoKey, trace: KeyringTrace) => WebCryptoEncryptionMaterial
   getCryptoKey!: () => AwsEsdkJsCryptoKey|MixedBackendCryptoKey
   hasCryptoKey!: boolean
-<<<<<<< HEAD
-  validUsages: ReadonlyArray<KeyUsage>
+  validUsages: ReadonlyArray<AwsEsdkJsKeyUsage>
   encryptionContext: Readonly<EncryptionContext>
   constructor (suite: WebCryptoAlgorithmSuite, encryptionContext: EncryptionContext) {
     /* Precondition: WebCryptoEncryptionMaterial suite must be WebCryptoAlgorithmSuite. */
     needs(suite instanceof WebCryptoAlgorithmSuite, 'Suite must be a WebCryptoAlgorithmSuite')
     this.suite = suite
-    this.validUsages = Object.freeze(<KeyUsage[]>['deriveKey', 'encrypt'])
+    this.validUsages = Object.freeze(<AwsEsdkJsKeyUsage[]>['deriveKey', 'encrypt'])
     /* Precondition: WebCryptoEncryptionMaterial encryptionContext must be an object, even if it is empty. */
     needs(encryptionContext && typeof encryptionContext === 'object', 'Encryption context must be set')
     this.encryptionContext = Object.freeze({ ...encryptionContext })
-=======
-  validUsages: ReadonlyArray<AwsEsdkJsKeyUsage>
-  constructor (suite: WebCryptoAlgorithmSuite) {
-    /* Precondition: WebCryptoEncryptionMaterial suite must be WebCryptoAlgorithmSuite. */
-    needs(suite instanceof WebCryptoAlgorithmSuite, 'Suite must be a WebCryptoAlgorithmSuite')
-    this.suite = suite
-    this.validUsages = Object.freeze(<AwsEsdkJsKeyUsage[]>['deriveKey', 'encrypt'])
->>>>>>> d7b5e73c
     // EncryptionMaterial have generated a data key on setUnencryptedDataKey
     const setFlag = KeyringTraceFlag.WRAPPING_KEY_GENERATED_DATA_KEY
     decorateCryptographicMaterial<WebCryptoEncryptionMaterial>(this, setFlag)
@@ -243,25 +230,16 @@
   setCryptoKey!: (dataKey: AwsEsdkJsCryptoKey|MixedBackendCryptoKey, trace: KeyringTrace) => WebCryptoDecryptionMaterial
   getCryptoKey!: () => AwsEsdkJsCryptoKey|MixedBackendCryptoKey
   hasCryptoKey!: boolean
-<<<<<<< HEAD
-  validUsages: ReadonlyArray<KeyUsage>
+  validUsages: ReadonlyArray<AwsEsdkJsKeyUsage>
   encryptionContext: Readonly<EncryptionContext>
   constructor (suite: WebCryptoAlgorithmSuite, encryptionContext: EncryptionContext) {
     /* Precondition: WebCryptoDecryptionMaterial suite must be WebCryptoAlgorithmSuite. */
     needs(suite instanceof WebCryptoAlgorithmSuite, 'Suite must be a WebCryptoAlgorithmSuite')
     this.suite = suite
-    this.validUsages = Object.freeze(<KeyUsage[]>['deriveKey', 'decrypt'])
+    this.validUsages = Object.freeze(<AwsEsdkJsKeyUsage[]>['deriveKey', 'decrypt'])
     /* Precondition: WebCryptoDecryptionMaterial encryptionContext must be an object, even if it is empty. */
     needs(encryptionContext && typeof encryptionContext === 'object', 'Encryption context must be set')
     this.encryptionContext = Object.freeze({ ...encryptionContext })
-=======
-  validUsages: ReadonlyArray<AwsEsdkJsKeyUsage>
-  constructor (suite: WebCryptoAlgorithmSuite) {
-    /* Precondition: WebCryptoDecryptionMaterial suite must be WebCryptoAlgorithmSuite. */
-    needs(suite instanceof WebCryptoAlgorithmSuite, 'Suite must be a WebCryptoAlgorithmSuite')
-    this.suite = suite
-    this.validUsages = Object.freeze(<AwsEsdkJsKeyUsage[]>['deriveKey', 'decrypt'])
->>>>>>> d7b5e73c
     // DecryptionMaterial have decrypted a data key on setUnencryptedDataKey
     const setFlag = KeyringTraceFlag.WRAPPING_KEY_DECRYPTED_DATA_KEY
     decorateCryptographicMaterial<WebCryptoDecryptionMaterial>(this, setFlag)
