--- conflicted
+++ resolved
@@ -362,24 +362,6 @@
     needs(unsetCount === 0 || unsetCount === 2, 'Either unencryptedDataKey or udkForVerification was not set.')
     return material
   }
-<<<<<<< HEAD
-=======
-  Object.defineProperty(material, 'unencryptedDataKeyLength', {
-    get: () => {
-      /* Precondition: The unencryptedDataKey must be set to have a length. */
-      needs(unencryptedDataKey, 'unencryptedDataKey has not been set')
-      /* Precondition: the unencryptedDataKey must not be Zeroed out.
-       * returning information about the data key,
-       * while not the worst thing may indicate misuse.
-       * Checking the algorithm specification is the proper way
-       * to do this
-       */
-      needs(!unencryptedDataKeyZeroed, 'unencryptedDataKey has been zeroed.')
-      return unwrapDataKey(unencryptedDataKey).byteLength
-    },
-    enumerable: true
-  })
->>>>>>> d3118d73
 
   readOnlyProperty(material, 'setUnencryptedDataKey', setUnencryptedDataKey)
   readOnlyProperty(material, 'getUnencryptedDataKey', getUnencryptedDataKey)
