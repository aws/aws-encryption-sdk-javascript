/*
 * Copyright 2019 Amazon.com, Inc. or its affiliates. All Rights Reserved.
 *
 * Licensed under the Apache License, Version 2.0 (the "License"). You may not use
 * this file except in compliance with the License. A copy of the License is
 * located at
 *
 *     http://aws.amazon.com/apache2.0/
 *
 * or in the "license" file accompanying this file. This file is distributed on an
 * "AS IS" BASIS, WITHOUT WARRANTIES OR CONDITIONS OF ANY KIND, either express or
 * implied. See the License for the specific language governing permissions and
 * limitations under the License.
 */

/* eslint-env mocha */

import * as chai from 'chai'
import chaiAsPromised from 'chai-as-promised'
<<<<<<< HEAD
import 'mocha'
import { getFramedEncryptStream, getEncryptFrame } from '../src/framed_encrypt_stream'
=======
import { getFramedEncryptStream } from '../src/framed_encrypt_stream'
>>>>>>> bf54a60b

chai.use(chaiAsPromised)
const { expect } = chai

describe('getFramedEncryptStream', () => {
  it('can be created', () => {
    const getCipher: any = () => {}
    const test = getFramedEncryptStream(getCipher, {} as any, () => {})
    expect(test._transform).is.a('function')
  })

  it('Precondition: plaintextLength must be within bounds.', () => {
    const getCipher: any = () => {}
    expect(() => getFramedEncryptStream(getCipher, {} as any, () => {}, -1)).to.throw(Error, 'plaintextLength out of bounds.')
    expect(() => getFramedEncryptStream(getCipher, {} as any, () => {}, Number.MAX_SAFE_INTEGER + 1)).to.throw(Error, 'plaintextLength out of bounds.')

    /* Math is hard.
     * I want to make sure that I don't have an errant off by 1 error.
     */
    expect(() => getFramedEncryptStream(getCipher, {} as any, () => {}, Number.MAX_SAFE_INTEGER)).to.not.throw(Error)
  })

  it('Precondition: Must not process more than plaintextLength.', () => {
    const getCipher: any = () => {}
    const test = getFramedEncryptStream(getCipher, { } as any, () => {}, 8)

    expect(() => test._transform(Buffer.from(Array(9)), 'binary', () => {})).to.throw(Error, 'Encrypted data exceeded plaintextLength.')
  })

  it('Check for early return (Postcondition): Have not accumulated a frame.', () => {
    const getCipher: any = () => {}
    const frameLength = 10
    const test = getFramedEncryptStream(getCipher, { frameLength } as any, () => {})

    let called = false
    test._transform(Buffer.from(Array(9)), 'binary', () => {
      called = true
    })

    expect(called).to.equal(true)
  })
})

describe('getEncryptFrame', () => {
  it('can return an EncryptFrame', () => {
    const input = {
      pendingFrame: {
        content: [Buffer.from([1, 2, 3, 4, 5])],
        contentLength: 5,
        sequenceNumber: 1
      },
      isFinalFrame: false,
      getCipher: () => ({ setAAD: () => {} }) as any,
      messageHeader: {
        frameLength: 5,
        contentType: 2,
        messageId: Buffer.from([]),
        headerIvLength: 12 as 12,
        version: 1,
        type: 12,
        suiteId: 1,
        encryptionContext: {},
        encryptedDataKeys: []
      }
    }
    const test1 = getEncryptFrame(input)
    expect(test1.content).to.equal(input.pendingFrame.content)
    expect(test1.isFinalFrame).to.equal(input.isFinalFrame)

    // Just a quick flip to make sure...
    input.isFinalFrame = true
    const test2 = getEncryptFrame(input)
    expect(test2.content).to.equal(input.pendingFrame.content)
    expect(test2.isFinalFrame).to.equal(input.isFinalFrame)
  })

  it('Precondition: The content length MUST correlate with the frameLength.', () => {
    const inputFinalFrameToLarge = {
      pendingFrame: {
        content: [Buffer.from([1, 2, 3, 4, 5, 6])],
        // This exceeds the frameLength below
        contentLength: 6,
        sequenceNumber: 1
      },
      isFinalFrame: true,
      getCipher: () => ({ setAAD: () => {} }) as any,
      messageHeader: {
        frameLength: 5,
        contentType: 2,
        messageId: Buffer.from([]),
        headerIvLength: 12 as 12,
        version: 1,
        type: 12,
        suiteId: 1,
        encryptionContext: {},
        encryptedDataKeys: []
      }
    }

    expect(() => getEncryptFrame(inputFinalFrameToLarge)).to.throw('Final frame length exceeds frame length.')

    const inputFrame = {
      pendingFrame: {
        content: [Buffer.from([1, 2, 3, 4, 5])],
        contentLength: 5,
        sequenceNumber: 1
      },
      isFinalFrame: false,
      getCipher: () => ({ setAAD: () => {} }) as any,
      messageHeader: {
        frameLength: 5,
        contentType: 2,
        messageId: Buffer.from([]),
        headerIvLength: 12 as 12,
        version: 1,
        type: 12,
        suiteId: 1,
        encryptionContext: {},
        encryptedDataKeys: []
      }
    }

    // Make sure that it must be equal as long as we are here...
    inputFrame.pendingFrame.contentLength = 4
    expect(() => getEncryptFrame(inputFrame)).to.throw('Final frame length exceeds frame length.')
    inputFrame.pendingFrame.contentLength = 6
    expect(() => getEncryptFrame(inputFrame)).to.throw('Final frame length exceeds frame length.')
  })
})<|MERGE_RESOLUTION|>--- conflicted
+++ resolved
@@ -17,12 +17,7 @@
 
 import * as chai from 'chai'
 import chaiAsPromised from 'chai-as-promised'
-<<<<<<< HEAD
-import 'mocha'
 import { getFramedEncryptStream, getEncryptFrame } from '../src/framed_encrypt_stream'
-=======
-import { getFramedEncryptStream } from '../src/framed_encrypt_stream'
->>>>>>> bf54a60b
 
 chai.use(chaiAsPromised)
 const { expect } = chai
