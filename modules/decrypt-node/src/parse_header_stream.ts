/*
 * Copyright 2019 Amazon.com, Inc. or its affiliates. All Rights Reserved.
 *
 * Licensed under the Apache License, Version 2.0 (the "License"). You may not use
 * this file except in compliance with the License. A copy of the License is
 * located at
 *
 *     http://aws.amazon.com/apache2.0/
 *
 * or in the "license" file accompanying this file. This file is distributed on an
 * "AS IS" BASIS, WITHOUT WARRANTIES OR CONDITIONS OF ANY KIND, either express or
 * implied. See the License for the specific language governing permissions and
 * limitations under the License.
 */

// @ts-ignore
import { Transform as PortableTransform } from 'readable-stream'
import { Transform } from 'stream' // eslint-disable-line no-unused-vars
import {
  NodeAlgorithmSuite,
<<<<<<< HEAD
  NodeCryptographicMaterialsManager, // eslint-disable-line no-unused-vars
  getDecryptionHelper,
  needs
=======
  NodeMaterialsManager, // eslint-disable-line no-unused-vars
  getDecryptionHelper
>>>>>>> 465de6c1
} from '@aws-crypto/material-management-node'
import { deserializeFactory, kdfInfo, ContentType } from '@aws-crypto/serialize'
import { VerifyInfo } from './verify_stream' // eslint-disable-line no-unused-vars

const toUtf8 = (input: Uint8Array) => Buffer
  .from(input.buffer, input.byteOffset, input.byteLength)
  .toString('utf8')
const deserialize = deserializeFactory(toUtf8, NodeAlgorithmSuite)
const PortableTransformWithType = (<new (...args: any[]) => Transform>PortableTransform)

interface HeaderState {
  buffer: Buffer
}

export interface ParseHeaderOptions {
  maxBodySize?: number
}

export class ParseHeaderStream extends PortableTransformWithType {
  private materialsManager!: NodeMaterialsManager
  private _headerState: HeaderState
<<<<<<< HEAD
  private _maxBodySize?: number
  constructor (cmm: NodeCryptographicMaterialsManager, { maxBodySize }: ParseHeaderOptions = {}) {
    /* Precondition: MaxBodySize must be falsey or a number. */
    needs(!maxBodySize || typeof maxBodySize === 'number', 'Unsupported MaxBodySize.')
=======
  constructor (cmm: NodeMaterialsManager) {
>>>>>>> 465de6c1
    super()
    Object.defineProperty(this, 'materialsManager', { value: cmm, enumerable: true })
    Object.defineProperty(this, '_maxBodySize', { value: maxBodySize, enumerable: true })
    this._headerState = {
      buffer: Buffer.alloc(0)
    }
  }

  _transform (chunk: any, encoding: string, callback: Function) {
    const { buffer } = this._headerState
    const headerBuffer = Buffer.concat([buffer, chunk])
    const headerInfo = deserialize.deserializeMessageHeader(headerBuffer)
    if (!headerInfo) {
      this._headerState.buffer = headerBuffer
      return callback()
    }

    const { messageHeader, algorithmSuite } = headerInfo
    const { rawHeader, headerIv, headerAuthTag } = headerInfo

    const suite = new NodeAlgorithmSuite(algorithmSuite.id)
    const { encryptionContext, encryptedDataKeys, contentType, frameLength } = messageHeader

    /* Framed messages store the frame size in the header.
     * It is easy to confirm here.
     * For non-framed messages, the size is in the body header.
     * The check in verify stream _should_ be adequate from a logical perspective.
     * However, doing this check here allows framed messages to exit before the CMM is called.
     * This means that decryption of the Encrypted Data Key is never even attempted.
     */
    if (contentType === ContentType.FRAMED_DATA) {
      /* Precondition: If maxBodySize was set I can not buffer a frame more data than maxBodySize.
       * Before returning *any* cleartext, the stream **MUST** verify the decryption.
       * This means that I must buffer the message until the AuthTag is reached.
       */
      needs(!this._maxBodySize || this._maxBodySize >= frameLength, 'maxBodySize exceeded.')
    }

    this.materialsManager
      .decryptMaterials({ suite, encryptionContext, encryptedDataKeys })
      .then(({ material }) => {
        this._headerState.buffer = Buffer.alloc(0) // clear the Buffer...

        const { kdfGetDecipher, getVerify, dispose } = getDecryptionHelper(material)

        const info = kdfInfo(messageHeader.suiteId, messageHeader.messageId)
        const getDecipher = kdfGetDecipher(info)
        const headerAuth = getDecipher(headerIv)

        headerAuth.setAAD(Buffer.from(rawHeader.buffer, rawHeader.byteOffset, rawHeader.byteLength))
        headerAuth.setAuthTag(Buffer.from(headerAuthTag.buffer, headerAuthTag.byteOffset, headerAuthTag.byteLength))
        headerAuth.update(Buffer.alloc(0))
        headerAuth.final() // will throw if invalid

        const verify = getVerify ? getVerify() : void 0
        const verifyInfo: VerifyInfo = { headerInfo, getDecipher, verify, dispose }
        this.emit('VerifyInfo', verifyInfo)
        this.emit('MessageHeader', headerInfo.messageHeader)

        // The header is parsed, pass control
        const readPos = rawHeader.byteLength + headerIv.byteLength + headerAuthTag.byteLength
        const tail = headerBuffer.slice(readPos)
        this._transform = (chunk: any, _enc: string, cb: Function) => cb(null, chunk)
        // flush the tail.  Stream control is now in the verify and decrypt streams
        return setImmediate(() => this._transform(tail, encoding, callback))
      })
      .catch(err => callback(err))
  }
}<|MERGE_RESOLUTION|>--- conflicted
+++ resolved
@@ -18,14 +18,9 @@
 import { Transform } from 'stream' // eslint-disable-line no-unused-vars
 import {
   NodeAlgorithmSuite,
-<<<<<<< HEAD
-  NodeCryptographicMaterialsManager, // eslint-disable-line no-unused-vars
+  NodeMaterialsManager, // eslint-disable-line no-unused-vars
   getDecryptionHelper,
   needs
-=======
-  NodeMaterialsManager, // eslint-disable-line no-unused-vars
-  getDecryptionHelper
->>>>>>> 465de6c1
 } from '@aws-crypto/material-management-node'
 import { deserializeFactory, kdfInfo, ContentType } from '@aws-crypto/serialize'
 import { VerifyInfo } from './verify_stream' // eslint-disable-line no-unused-vars
@@ -47,14 +42,10 @@
 export class ParseHeaderStream extends PortableTransformWithType {
   private materialsManager!: NodeMaterialsManager
   private _headerState: HeaderState
-<<<<<<< HEAD
   private _maxBodySize?: number
-  constructor (cmm: NodeCryptographicMaterialsManager, { maxBodySize }: ParseHeaderOptions = {}) {
+  constructor (cmm: NodeMaterialsManager, { maxBodySize }: ParseHeaderOptions = {}) {
     /* Precondition: MaxBodySize must be falsey or a number. */
     needs(!maxBodySize || typeof maxBodySize === 'number', 'Unsupported MaxBodySize.')
-=======
-  constructor (cmm: NodeMaterialsManager) {
->>>>>>> 465de6c1
     super()
     Object.defineProperty(this, 'materialsManager', { value: cmm, enumerable: true })
     Object.defineProperty(this, '_maxBodySize', { value: maxBodySize, enumerable: true })
