{
  "name": "aws-encryption-sdk-javascript",
  "private": true,
  "version": "0.0.1",
  "description": "AWS Encryption SDK for JavaScript",
  "main": "index.js",
  "scripts": {
    "bootstrap": "./util/bootstrap_tsconfig && lerna bootstrap",
    "clean": "npm run clear-build-cache && lerna clean",
    "clear-build-cache": "rimraf ./modules/*/build/*",
    "lint": "standard modules/**/src/*.ts modules/**/test/**/*.ts",
    "build:node": "tsc -b tsconfig.json",
    "build:browser": "tsc -b tsconfig.module.json",
    "build": "run-p build:*",
    "mocha": "mocha --require ts-node/register modules/**/test/*test.ts",
    "coverage": "nyc --check-coverage -x 'modules/**/test/*test.ts' npm run mocha",
    "test": "npm run lint && npm run build && npm run coverage",
<<<<<<< HEAD
    "integration_browser": "npm run build; lerna run build_fixtures --stream --no-prefix -- -- -v ../../aws-encryption-sdk-test-vectors/vectors/awses-decrypt/python-1.3.8.zip -k"
=======
    "integration_node": "npm run build; lerna run integration_node --stream --no-prefix -- -- -v ../../aws-encryption-sdk-test-vectors/vectors/awses-decrypt/python-1.3.8.zip"
>>>>>>> e6f3d916
  },
  "repository": {
    "type": "git",
    "url": "git@github.com:awslabs/aws-encryption-sdk-javascript.git"
  },
  "author": "aws-crypto-tools-team@amazon.com",
  "license": "UNLICENSED",
  "dependencies": {
    "@typescript-eslint/eslint-plugin": "^1.4.2",
    "@typescript-eslint/parser": "^1.4.2",
    "chai": "^4.1.2",
    "lerna": "^3.13.3",
    "mocha": "^5.2.0",
    "nyc": "^14.0.0",
    "rimraf": "^2.6.2",
    "standard": "^12.0.1",
    "ts-node": "^7.0.1",
    "tslib": "^1.9.3",
    "typescript": "^3.2.0"
  },
  "workspaces": [
    "modules/*"
  ],
  "standard": {
    "parser": "@typescript-eslint/parser",
    "plugins": [
      "@typescript-eslint"
    ]
  },
  "devDependencies": {
    "npm-run-all": "^4.1.5"
  }
}<|MERGE_RESOLUTION|>--- conflicted
+++ resolved
@@ -15,11 +15,8 @@
     "mocha": "mocha --require ts-node/register modules/**/test/*test.ts",
     "coverage": "nyc --check-coverage -x 'modules/**/test/*test.ts' npm run mocha",
     "test": "npm run lint && npm run build && npm run coverage",
-<<<<<<< HEAD
-    "integration_browser": "npm run build; lerna run build_fixtures --stream --no-prefix -- -- -v ../../aws-encryption-sdk-test-vectors/vectors/awses-decrypt/python-1.3.8.zip -k"
-=======
+    "integration_browser": "npm run build; lerna run build_fixtures --stream --no-prefix -- -- -v ../../aws-encryption-sdk-test-vectors/vectors/awses-decrypt/python-1.3.8.zip -k",
     "integration_node": "npm run build; lerna run integration_node --stream --no-prefix -- -- -v ../../aws-encryption-sdk-test-vectors/vectors/awses-decrypt/python-1.3.8.zip"
->>>>>>> e6f3d916
   },
   "repository": {
     "type": "git",
